--- conflicted
+++ resolved
@@ -1,10 +1,6 @@
 {
   "name": "redistance",
-<<<<<<< HEAD
-  "version": "1.12.0",
-=======
   "version": "1.12.1",
->>>>>>> 5c2c5fc4
   "description": "a collection of useful redis utilities",
   "main": "index.js",
   "dependencies": {
